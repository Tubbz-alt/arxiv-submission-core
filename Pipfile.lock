--- conflicted
+++ resolved
@@ -1,11 +1,7 @@
 {
     "_meta": {
         "hash": {
-<<<<<<< HEAD
             "sha256": "fdd1b121c6740c68d2e39b9216398d2712838ae1315540e67ad24e5d978b1a67"
-=======
-            "sha256": "44c10d979035bbe96ee463ae87b83680a556be262cd1f7806c194b31779219b0"
->>>>>>> 576a04c2
         },
         "pipfile-spec": 6,
         "requires": {},
@@ -38,15 +34,12 @@
             ],
             "index": "pypi",
             "version": "==0.12.1"
-<<<<<<< HEAD
-=======
         },
         "billiard": {
             "hashes": [
                 "sha256:42d9a227401ac4fba892918bba0a0c409def5435c4b483267ebfe821afaaba0e"
             ],
             "version": "==3.5.0.5"
->>>>>>> 576a04c2
         },
         "bleach": {
             "hashes": [
@@ -58,19 +51,6 @@
         },
         "boto3": {
             "hashes": [
-<<<<<<< HEAD
-                "sha256:2aae5d59a1e463056c1db531c9a26605176a5dbb8c0134c7dfdd288d9d7d2267",
-                "sha256:a75462a89808130b0e74dffffe8d9f851f8c5f6f68c016938addc84397ba6953"
-            ],
-            "version": "==1.9.79"
-        },
-        "botocore": {
-            "hashes": [
-                "sha256:8d87d5ff0c3ce5515d00579168c61544b735705121d4fdf94291e0b4e9a0339a",
-                "sha256:ba2f8c353a3e34cc5c750fef7716d31068c866d4b3b29142b891ce7a55ba7804"
-            ],
-            "version": "==1.12.79"
-=======
                 "sha256:8f02aebdbb274d1be3af1e6c117865afa97a34a6810a304e079beab5827c7614",
                 "sha256:b131da6494d5036a2768fcea56fb9891bff7eb6b8faaa7dce93e939f50382b1c"
             ],
@@ -93,7 +73,6 @@
             ],
             "index": "pypi",
             "version": "==4.1.0"
->>>>>>> 576a04c2
         },
         "click": {
             "hashes": [
