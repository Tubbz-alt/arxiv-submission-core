--- conflicted
+++ resolved
@@ -55,13 +55,8 @@
 
     def test_create_submission_replacement(self):
         """A replacement is a new submission based on an old submission."""
-<<<<<<< HEAD
-        e = event.CreateSubmission(creator=self.user, related=self.submission)
-        replacement = e.project()
-=======
         e = event.CreateSubmissionVersion(creator=self.user)
         replacement = e.apply(self.submission)
->>>>>>> 36830433
         self.assertEqual(replacement.arxiv_id, self.submission.arxiv_id)
         self.assertEqual(replacement.version, self.submission.version + 1)
         self.assertEqual(replacement.status, submission.Submission.WORKING)
@@ -70,7 +65,6 @@
 
         self.assertEqual(len(replacement.compiled_content), 0)
         self.assertIsNone(replacement.source_content)
-        self.assertIsNone(replacement.submission_id)
 
         # The user is asked to reaffirm these points.
         self.assertFalse(replacement.submitter_contact_verified)
@@ -97,13 +91,8 @@
                          self.submission.metadata.journal_ref)
 
 
-<<<<<<< HEAD
-class TestJREFSubmission(TestCase):
-    """Test :class:`event.AddJREFToExistingSubmission`."""
-=======
 class TestDOIorJREFAfterPublish(TestCase):
     """Test :class:`event.SetDOI` or :class:`event.SetJournalReference`."""
->>>>>>> 36830433
 
     def setUp(self):
         """Initialize auxiliary data for test cases."""
@@ -146,41 +135,6 @@
 
     def test_create_submission_jref(self):
         """A JREF is just like a replacement, but different."""
-<<<<<<< HEAD
-        e = event.AddJREFToExistingSubmission(creator=self.user,
-                                       related=self.submission)
-        jref = e.project()
-        self.assertEqual(jref.arxiv_id, self.submission.arxiv_id)
-        self.assertEqual(jref.version, self.submission.version)
-        self.assertEqual(jref.status, submission.Submission.SUBMITTED)
-        self.assertTrue(self.submission.published)
-        self.assertFalse(jref.published)
-
-        self.assertIsNone(jref.submission_id)
-
-        # The user is NOT asked to reaffirm these points.
-        self.assertTrue(jref.submitter_contact_verified)
-        self.assertTrue(jref.submitter_accepts_policy)
-        self.assertTrue(jref.submitter_confirmed_preview)
-        self.assertTrue(jref.submitter_contact_verified)
-
-        # These should all stay the same.
-        self.assertEqual(jref.metadata.title,
-                         self.submission.metadata.title)
-        self.assertEqual(jref.metadata.abstract,
-                         self.submission.metadata.abstract)
-        self.assertEqual(jref.metadata.authors,
-                         self.submission.metadata.authors)
-        self.assertEqual(jref.metadata.authors_display,
-                         self.submission.metadata.authors_display)
-        self.assertEqual(jref.metadata.msc_class,
-                         self.submission.metadata.msc_class)
-        self.assertEqual(jref.metadata.acm_class,
-                         self.submission.metadata.acm_class)
-        self.assertEqual(jref.metadata.doi,
-                         self.submission.metadata.doi)
-        self.assertEqual(jref.metadata.journal_ref,
-=======
         e = event.SetDOI(creator=self.user, doi='10.001234/567890')
         after = e.apply(self.submission)
         self.assertEqual(after.arxiv_id, self.submission.arxiv_id)
@@ -214,7 +168,6 @@
         self.assertEqual(after.metadata.doi,
                          self.submission.metadata.doi)
         self.assertEqual(after.metadata.journal_ref,
->>>>>>> 36830433
                          self.submission.metadata.journal_ref)
 
 
