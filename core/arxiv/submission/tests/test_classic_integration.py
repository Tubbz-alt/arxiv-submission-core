"""
Tests for integration with the classic system.

Provides test cases for the new events model's ability to replicate the classic
model. The function `TestClassicUIWorkflow.test_classic_workflow()` provides
keyword arguments to pass different types of data through the workflow.

TODO: Presently, `test_classic_workflow` expects `core.domain` objects. That
should change to instantiate each object at runtime for database imports.
"""

from unittest import TestCase, mock
from datetime import datetime
import tempfile
from contextlib import contextmanager

from flask import Flask

from .. import *
from ..services import classic


@contextmanager
def in_memory_db():
    """Provide an in-memory sqlite database for testing purposes."""
    app = Flask('foo')
    app.config['CLASSIC_DATABASE_URI'] = 'sqlite://'

    with app.app_context():
        classic.init_app(app)
        classic.create_all()
        try:
            yield classic.current_session()
        except Exception:
            raise
        finally:
            classic.drop_all()


class TestClassicUIWorkflow(TestCase):
    """Replicate the classic submission UI workflow."""

    def setUp(self):
        """An arXiv user is submitting a new paper."""
        self.submitter = domain.User(1234, email='j.user@somewhere.edu',
                                     forename='Jane', surname='User',
                                     endorsements=['cs.DL', 'cs.IR'])
        self.unicode_submitter = domain.User(12345,
                                             email='j.user@somewhere.edu',
                                             forename='大', surname='用户',
                                             endorsements=['cs.DL', 'cs.IR'])

    def test_classic_workflow(self, submitter=None, metadata=None,
                              authors=None):
        """Submitter proceeds through workflow in a linear fashion."""

        # Instantiate objects that have not yet been instantiated or use defaults.
        if submitter is None:
            submitter = self.submitter
        if metadata is None:
            metadata = [
                ('title', 'Foo title'),
                ('abstract', "One morning, as Gregor Samsa was waking up..."),
                ('comments', '5 pages, 2 turtle doves'),
                ('report_num', 'asdf1234'),
                ('doi', '10.01234/56789'),
                ('journal_ref', 'Foo Rev 1, 2 (1903)')
            ]
        metadata = dict(metadata)


        # TODO: Process data in dictionary form to Author objects.
        if authors is None:
            authors = [Author(order=0,
                              forename='Bob',
                              surname='Paulson',
                              email='Robert.Paulson@nowhere.edu',
                              affiliation='Fight Club'
                        )]

        with in_memory_db() as session:
            # Submitter clicks on 'Start new submission' in the user dashboard.
            submission, stack = save(
                CreateSubmission(creator=submitter)
            )
            self.assertIsNotNone(submission.submission_id,
                                 "A submission ID is assigned")
            self.assertEqual(len(stack), 1, "A single command is executed.")

            db_submission = session.query(classic.models.Submission)\
                .get(submission.submission_id)
            self.assertEqual(db_submission.submission_id,
                             submission.submission_id,
                             "A row is added to the submission table")
            self.assertEqual(db_submission.submitter_id,
                             submitter.native_id,
                             "Submitter ID set on submission")
            self.assertEqual(db_submission.submitter_email,
                             submitter.email,
                             "Submitter email set on submission")
            self.assertEqual(db_submission.submitter_name, submitter.name,
                             "Submitter name set on submission")
            self.assertEqual(db_submission.created, submission.created,
                             "Creation datetime set correctly")

            # TODO: What else to check here?

            # /start: Submitter completes the start submission page.
            license_uri = 'http://creativecommons.org/publicdomain/zero/1.0/'
            submission, stack = save(
                ConfirmContactInformation(creator=submitter),
                ConfirmAuthorship(
                    creator=submitter,
                    submitter_is_author=True
                ),
                SetLicense(
                    creator=submitter,
                    license_uri=license_uri,
                    license_name='CC0 1.0'
                ),
                ConfirmPolicy(creator=submitter),
                SetPrimaryClassification(
                    creator=submitter,
                    category='cs.DL'
                ),
                submission_id=submission.submission_id
            )
            self.assertEqual(len(stack), 6,
                             "Six commands have been executed in total.")

            db_submission = session.query(classic.models.Submission)\
                .get(submission.submission_id)
            self.assertEqual(db_submission.userinfo, 1,
                             "Contact verification set correctly in database.")
            self.assertEqual(db_submission.is_author, 1,
                             "Authorship status set correctly in database.")
            self.assertEqual(db_submission.license, license_uri,
                             "License set correctly in database.")
            self.assertEqual(db_submission.agree_policy, 1,
                             "Policy acceptance set correctly in database.")
            self.assertEqual(len(db_submission.categories), 1,
                             "A single category is associated in the database")
            self.assertEqual(db_submission.categories[0].is_primary, 1,
                             "Primary category is set correct in the database")
            self.assertEqual(db_submission.categories[0].category, 'cs.DL',
                             "Primary category is set correct in the database")

            # /addfiles: Submitter has uploaded files to the file management
            # service, and verified that they compile. Now they associate the
            # content package with the submission.
            submission, stack = save(
                SetUploadPackage(
                    creator=submitter,
                    checksum="a9s9k342900skks03330029k",
                    format='tex',
                    identifier=123,
                    size=593992
                ),
                submission_id=submission.submission_id
            )

            self.assertEqual(len(stack), 7,
                             "Seven commands have been executed in total.")
            db_submission = session.query(classic.models.Submission)\
                .get(submission.submission_id)
            self.assertEqual(db_submission.must_process, 0,
                             "Processing status is set correctly in database")
            self.assertEqual(db_submission.source_size, 593992,
                             "Source package size set correctly in database")
            self.assertEqual(db_submission.source_format, 'tex',
                             "Source format set correctly in database")

            # /metadata: Submitter adds metadata to their submission, including
            # authors. In this package, we model authors in more detail than
            # in the classic system, but we should preserve the canonical
            # format in the db for legacy components' sake.
            submission, stack = save(
                SetTitle(creator=self.submitter, title=metadata['title']),
                SetAbstract(creator=self.submitter,
                            abstract=metadata['abstract']),
                SetComments(creator=self.submitter,
                            comments=metadata['comments']),
                SetJournalReference(creator=self.submitter,
                                    journal_ref=metadata['journal_ref']),
                SetDOI(creator=self.submitter, doi=metadata['doi']),
                SetReportNumber(creator=self.submitter,
                                report_num=metadata['report_num']),
                SetAuthors(creator=submitter, authors=authors),
                submission_id=submission.submission_id
            )
            db_submission = session.query(classic.models.Submission) \
                .get(submission.submission_id)
            self.assertEqual(db_submission.title, dict(metadata)['title'],
                             "Title updated as expected in database")
            self.assertEqual(db_submission.abstract,
                             dict(metadata)['abstract'],
                             "Abstract updated as expected in database")
            self.assertEqual(db_submission.comments,
                             dict(metadata)['comments'],
                             "Comments updated as expected in database")
            self.assertEqual(db_submission.report_num,
                             dict(metadata)['report_num'],
                             "Report number updated as expected in database")
            self.assertEqual(db_submission.doi, dict(metadata)['doi'],
                             "DOI updated as expected in database")
            self.assertEqual(db_submission.journal_ref,
                             dict(metadata)['journal_ref'],
                             "Journal ref updated as expected in database")

            author_str = ';'.join(
                [f"{author.forename} {author.surname} ({author.affiliation})"
                for author in authors]
            )
            self.assertEqual(db_submission.authors,
                             author_str,
                             "Authors updated in canonical format in database")

            self.assertEqual(len(stack), 14,
                             "Fourteen commands have been executed in total.")

            # /preview: Submitter adds a secondary classification.
            submission, stack = save(
                AddSecondaryClassification(
                    creator=submitter,
                    category='cs.IR'
                ),
                submission_id=submission.submission_id
            )
            db_submission = session.query(classic.models.Submission)\
                .get(submission.submission_id)

            self.assertEqual(len(db_submission.categories), 2,
                             "A secondary category is added in the database")
            secondaries = [
                db_cat for db_cat in db_submission.categories
                if db_cat.is_primary == 0
            ]
            self.assertEqual(len(secondaries), 1,
                             "A secondary category is added in the database")
            self.assertEqual(secondaries[0].category, 'cs.IR',
                             "A secondary category is added in the database")
            self.assertEqual(len(stack), 15,
                             "Fifteen commands have been executed in total.")

            # /preview: Submitter finalizes submission.
            finalize = FinalizeSubmission(creator=submitter)
            submission, stack = save(
                finalize, submission_id=submission.submission_id
            )
            db_submission = session.query(classic.models.Submission)\
                .get(submission.submission_id)

            self.assertEqual(db_submission.status, db_submission.SUBMITTED,
                             "Submission status set correctly in database")
            self.assertEqual(db_submission.submit_time, finalize.created,
                             "Submit time is set.")
            self.assertEqual(len(stack), 16,
                             "Sixteen commands have been executed in total.")

    def test_unicode_submitter(self):
        """Submitter proceeds through workflow in a linear fashion."""
        submitter = self.unicode_submitter
        metadata = [
            ('title', '优秀的称号'),
            ('abstract', "当我有一天正在上学的时候当我有一天正在上学的时候"),
            ('comments', '5页2龟鸠'),
            ('report_num', 'asdf1234'),
            ('doi', '10.01234/56789'),
            ('journal_ref', 'Foo Rev 1, 2 (1903)')
        ]
        authors = [Author(order=0, forename='惊人', surname='用户',
                          email='amazing.user@nowhere.edu',
                          affiliation='Fight Club')]
        self.test_classic_workflow(submitter=submitter, metadata=metadata,
                                   authors=authors)

    def test_texism_titles(self):
        """Submitter proceeds through workflow in a linear fashion."""
        metadata = [
            ('title', 'Revisiting $E = mc^2$'),
            ('abstract', "$E = mc^2$ is a foundational concept in physics"),
            ('comments', '5 pages, 2 turtle doves'),
            ('report_num', 'asdf1234'),
            ('doi', '10.01234/56789'),
            ('journal_ref', 'Foo Rev 1, 2 (1903)')
        ]

        self.test_classic_workflow(metadata=metadata)


class TestReplacementIntegration(TestCase):
    """Test integration with the classic database with replacements."""

    @classmethod
    def setUpClass(cls):
        """Instantiate an app for use with a SQLite database."""
        _, db = tempfile.mkstemp(suffix='.sqlite')
        cls.app = Flask('foo')
        cls.app.config['CLASSIC_DATABASE_URI'] = f'sqlite:///{db}'

        with cls.app.app_context():
            classic.init_app(cls.app)

    def setUp(self):
        """An arXiv user is submitting a new paper."""
        self.submitter = domain.User(1234, email='j.user@somewhere.edu',
                                    forename='Jane', surname='User',
                                    endorsements=['cs.DL'])

        # Create and finalize a new submission.
        cc0 = 'http://creativecommons.org/publicdomain/zero/1.0/'
        with self.app.app_context():
            classic.create_all()
            metadata=dict([
                ('title', 'Foo title'),
                ('abstract', "One morning, as Gregor Samsa was..."),
                ('comments', '5 pages, 2 turtle doves'),
                ('report_num', 'asdf1234'),
                ('doi', '10.01234/56789'),
                ('journal_ref', 'Foo Rev 1, 2 (1903)')
            ])
            self.submission, _ = save(
                CreateSubmission(creator=self.submitter),
                ConfirmContactInformation(creator=self.submitter),
                ConfirmAuthorship(
                    creator=self.submitter,
                    submitter_is_author=True
                ),
                SetLicense(
                    creator=self.submitter,
                    license_uri=cc0,
                    license_name='CC0 1.0'
                ),
                ConfirmPolicy(creator=self.submitter),
                SetPrimaryClassification(
                    creator=self.submitter,
                    category='cs.DL'
                ),
                SetUploadPackage(
                    creator=self.submitter,
                    checksum="a9s9k342900skks03330029k",
                    format='tex',
                    identifier=123,
                    size=593992
                ),
                SetTitle(creator=self.submitter,
                                title=metadata['title']),
                SetAbstract(creator=self.submitter,
                            abstract=metadata['abstract']),
                SetComments(creator=self.submitter,
                            comments=metadata['comments']),
                SetJournalReference(
                    creator=self.submitter,
                    journal_ref=metadata['journal_ref']
                ),
                SetDOI(creator=self.submitter, doi=metadata['doi']),
                SetReportNumber(creator=self.submitter,
                                       report_num=metadata['report_num']),
                SetAuthors(
                    creator=self.submitter,
                    authors=[Author(
                        order=0,
                        forename='Bob',
                        surname='Paulson',
                        email='Robert.Paulson@nowhere.edu',
                        affiliation='Fight Club'
                    )]
                ),
                FinalizeSubmission(creator=self.submitter)
            )

        # Now publish.
        with self.app.app_context():
            session = classic.current_session()

            # Publication agent publishes the paper.
            db_submission = session.query(classic.models.Submission)\
                .get(self.submission.submission_id)
            db_submission.status = db_submission.PUBLISHED
            dated = (datetime.now() - datetime.utcfromtimestamp(0))
            primary = self.submission.primary_classification.category
            db_submission.document = classic.models.Document(
                document_id=1,
                paper_id='1901.00123',
                title=self.submission.metadata.title,
                authors=self.submission.metadata.authors_display,
                dated=dated.total_seconds(),
                primary_subject_class=primary,
                created=datetime.now(),
                submitter_email=self.submission.creator.email,
                submitter_id=self.submission.creator.native_id
            )
            db_submission.doc_paper_id = '1901.00123'
            session.add(db_submission)
            session.commit()

    def tearDown(self):
        """Clear the database after each test."""
        with self.app.app_context():
            classic.drop_all()

    def test_replacement(self):
        """User has started a replacement submission."""
        with self.app.app_context():
            submission_to_replace, _ = load(self.submission.submission_id)
<<<<<<< HEAD
            creation_event = CreateSubmission(creator=self.submitter,
                                              related=submission_to_replace)
            replacement, _ = save(creation_event)
=======
            creation_event = CreateSubmissionVersion(creator=self.submitter)
            replacement, _ = save(creation_event, submission_id=self.submission.submission_id)
>>>>>>> 36830433

        with self.app.app_context():
            replacement, _ = load(replacement.submission_id)

            session = classic.current_session()
            db_replacement = session.query(classic.models.Submission) \
                .filter(classic.models.Submission.doc_paper_id == replacement.arxiv_id) \
                .order_by(classic.models.Submission.submission_id.desc()) \
                .first()

        # Verify that the round-trip on the replacement submission worked as
        # expected.
        self.assertEqual(replacement.arxiv_id, submission_to_replace.arxiv_id)
        self.assertEqual(replacement.version,
                         submission_to_replace.version + 1)
        self.assertEqual(replacement.status, Submission.WORKING)
        self.assertTrue(submission_to_replace.published)
        self.assertFalse(replacement.published)

        self.assertEqual(len(replacement.compiled_content), 0)
        self.assertIsNone(replacement.source_content)

        self.assertFalse(replacement.submitter_contact_verified)
        self.assertFalse(replacement.submitter_accepts_policy)
        self.assertFalse(replacement.submitter_confirmed_preview)
        self.assertFalse(replacement.submitter_contact_verified)

        # Verify that the database is in the right state for downstream
        # integrations.
        self.assertEqual(db_replacement.status,
                         classic.models.Submission.NEW)
        self.assertEqual(db_replacement.type,
                         classic.models.Submission.REPLACEMENT)
        self.assertEqual(db_replacement.document.paper_id, '1901.00123')


class TestJREFIntegration(TestCase):
    """Test integration with the classic database with JREF submissions."""

    @classmethod
    def setUpClass(cls):
        """Instantiate an app for use with a SQLite database."""
        _, db = tempfile.mkstemp(suffix='.sqlite')
        cls.app = Flask('foo')
        cls.app.config['CLASSIC_DATABASE_URI'] = f'sqlite:///{db}'

        with cls.app.app_context():
            classic.init_app(cls.app)

    def setUp(self):
        """An arXiv user is submitting a new paper."""
        self.submitter = domain.User(1234, email='j.user@somewhere.edu',
                                    forename='Jane', surname='User',
                                    endorsements=['cs.DL'])

        # Create and finalize a new submission.
        cc0 = 'http://creativecommons.org/publicdomain/zero/1.0/'
        with self.app.app_context():
            classic.create_all()
            metadata=dict([
                ('title', 'Foo title'),
                ('abstract', "One morning, as Gregor Samsa was..."),
                ('comments', '5 pages, 2 turtle doves'),
                ('report_num', 'asdf1234')
            ])
            self.submission, _ = save(
                CreateSubmission(creator=self.submitter),
                ConfirmContactInformation(creator=self.submitter),
                ConfirmAuthorship(
                    creator=self.submitter,
                    submitter_is_author=True
                ),
                SetLicense(
                    creator=self.submitter,
                    license_uri=cc0,
                    license_name='CC0 1.0'
                ),
                ConfirmPolicy(creator=self.submitter),
                SetPrimaryClassification(
                    creator=self.submitter,
                    category='cs.DL'
                ),
                SetUploadPackage(
                    creator=self.submitter,
                    checksum="a9s9k342900skks03330029k",
                    format='tex',
                    identifier=123,
                    size=593992
                ),
                SetTitle(creator=self.submitter,
                                title=metadata['title']),
                SetAbstract(creator=self.submitter,
                            abstract=metadata['abstract']),
                SetComments(creator=self.submitter,
                            comments=metadata['comments']),
                SetReportNumber(creator=self.submitter,
                                       report_num=metadata['report_num']),
                SetAuthors(
                    creator=self.submitter,
                    authors=[Author(
                        order=0,
                        forename='Bob',
                        surname='Paulson',
                        email='Robert.Paulson@nowhere.edu',
                        affiliation='Fight Club'
                    )]
                ),
                ConfirmPreview(creator=self.submitter),
                FinalizeSubmission(creator=self.submitter)
            )

        # Now publish.
        with self.app.app_context():
            session = classic.current_session()

            # Publication agent publishes the paper.
            db_submission = session.query(classic.models.Submission)\
                .get(self.submission.submission_id)
            db_submission.status = db_submission.PUBLISHED
            dated = (datetime.now() - datetime.utcfromtimestamp(0))
            primary = self.submission.primary_classification.category
            db_submission.document = classic.models.Document(
                document_id=1,
                paper_id='1901.00123',
                title=self.submission.metadata.title,
                authors=self.submission.metadata.authors_display,
                dated=dated.total_seconds(),
                primary_subject_class=primary,
                created=datetime.now(),
                submitter_email=self.submission.creator.email,
                submitter_id=self.submission.creator.native_id
            )
<<<<<<< HEAD
=======
            db_submission.doc_paper_id = '1901.00123'
>>>>>>> 36830433
            session.add(db_submission)
            session.commit()

    def tearDown(self):
        """Clear the database after each test."""
        with self.app.app_context():
            classic.drop_all()

    def test_jref(self):
        """User has started a JREF submission."""
        with self.app.app_context():
<<<<<<< HEAD
            submission_to_jref, _ = load(self.submission.submission_id)
            creation_event = AddJREFToExistingSubmission(
                creator=self.submitter,
                related=submission_to_jref,
                doi='10.01234/56789',
                journal_ref='Foo Rev 1, 2 (1903)'
            )
            jref_submission, _ = save(creation_event)

        with self.app.app_context():
            jref_submission, _ = load(jref_submission.submission_id)

            session = classic.current_session()
            db_jref = session.query(classic.models.Submission) \
                .get(jref_submission.submission_id)
=======
            session = classic.current_session()
            submission_to_jref, _ = load(self.submission.submission_id)
            event = SetJournalReference(
                creator=self.submitter,
                journal_ref='Foo Rev 1, 2 (1903)'
            )
            jref_submission, _ = save(event,
                                      submission_id=self.submission.submission_id)

        with self.app.app_context():
            jref_submission, _ = load(jref_submission.submission_id)
            session = classic.current_session()
            db_jref = session.query(classic.models.Submission) \
                .filter(classic.models.Submission.doc_paper_id == jref_submission.arxiv_id) \
                .order_by(classic.models.Submission.submission_id.desc()) \
                .first()
>>>>>>> 36830433

        # Verify that the round-trip on the replacement submission worked as
        # expected.
        self.assertEqual(jref_submission.arxiv_id, submission_to_jref.arxiv_id)
        self.assertEqual(jref_submission.version, submission_to_jref.version,
                         "The paper version should not change")
        self.assertEqual(jref_submission.status, Submission.SUBMITTED)
        self.assertTrue(submission_to_jref.published)
        self.assertFalse(jref_submission.published)

        self.assertIsNotNone(jref_submission.source_content)

        self.assertTrue(jref_submission.submitter_contact_verified)
        self.assertTrue(jref_submission.submitter_accepts_policy)
        self.assertTrue(jref_submission.submitter_confirmed_preview)
        self.assertTrue(jref_submission.submitter_contact_verified)

        # Verify that the database is in the right state for downstream
        # integrations.
        self.assertEqual(db_jref.status,
                         classic.models.Submission.SUBMITTED)
        self.assertEqual(db_jref.type,
                         classic.models.Submission.JOURNAL_REFERENCE)
        self.assertEqual(db_jref.document.paper_id, '1901.00123')


class TestPublicationIntegration(TestCase):
    """
    Test integration with the classic database concerning publication.

    Since the publication process continues to run outside of the event model
    in the short term, we need to be certain that publication-related changes
    are represented accurately in this project.
    """

    @classmethod
    def setUpClass(cls):
        """Instantiate an app for use with a SQLite database."""
        _, db = tempfile.mkstemp(suffix='.sqlite')
        cls.app = Flask('foo')
        cls.app.config['CLASSIC_DATABASE_URI'] = f'sqlite:///{db}'

        with cls.app.app_context():
            classic.init_app(cls.app)

    def setUp(self):
        """An arXiv user is submitting a new paper."""
        self.submitter = domain.User(1234, email='j.user@somewhere.edu',
                                    forename='Jane', surname='User',
                                    endorsements=['cs.DL'])

        # Create and finalize a new submission.
        cc0 = 'http://creativecommons.org/publicdomain/zero/1.0/'
        with self.app.app_context():
            classic.create_all()
            metadata=dict([
                ('title', 'Foo title'),
                ('abstract', "One morning, as Gregor Samsa was..."),
                ('comments', '5 pages, 2 turtle doves'),
                ('report_num', 'asdf1234'),
                ('doi', '10.01234/56789'),
                ('journal_ref', 'Foo Rev 1, 2 (1903)')
            ])
            self.submission, _ = save(
                CreateSubmission(creator=self.submitter),
                ConfirmContactInformation(creator=self.submitter),
                ConfirmAuthorship(
                    creator=self.submitter,
                    submitter_is_author=True
                ),
                SetLicense(
                    creator=self.submitter,
                    license_uri=cc0,
                    license_name='CC0 1.0'
                ),
                ConfirmPolicy(creator=self.submitter),
                SetPrimaryClassification(
                    creator=self.submitter,
                    category='cs.DL'
                ),
                SetUploadPackage(
                    creator=self.submitter,
                    checksum="a9s9k342900skks03330029k",
                    format='tex',
                    identifier=123,
                    size=593992
                ),
                SetTitle(creator=self.submitter,
                                title=metadata['title']),
                SetAbstract(creator=self.submitter,
                            abstract=metadata['abstract']),
                SetComments(creator=self.submitter,
                            comments=metadata['comments']),
                SetJournalReference(
                    creator=self.submitter,
                    journal_ref=metadata['journal_ref']
                ),
                SetDOI(creator=self.submitter, doi=metadata['doi']),
                SetReportNumber(creator=self.submitter,
                                       report_num=metadata['report_num']),
                SetAuthors(
                    creator=self.submitter,
                    authors=[Author(
                        order=0,
                        forename='Bob',
                        surname='Paulson',
                        email='Robert.Paulson@nowhere.edu',
                        affiliation='Fight Club'
                    )]
                ),
                FinalizeSubmission(creator=self.submitter)
            )

    def tearDown(self):
        """Clear the database after each test."""
        with self.app.app_context():
            classic.drop_all()

    def test_publication_status_is_reflected(self):
        """The submission has been published/announced."""
        with self.app.app_context():
            session = classic.current_session()

            # Publication agent publishes the paper.
            db_submission = session.query(classic.models.Submission)\
                .get(self.submission.submission_id)
            db_submission.status = db_submission.PUBLISHED
            dated = (datetime.now() - datetime.utcfromtimestamp(0))
            primary = self.submission.primary_classification.category
            db_submission.document = classic.models.Document(
                document_id=1,
                paper_id='1901.00123',
                title=self.submission.metadata.title,
                authors=self.submission.metadata.authors_display,
                dated=dated.total_seconds(),
                primary_subject_class=primary,
                created=datetime.now(),
                submitter_email=self.submission.creator.email,
                submitter_id=self.submission.creator.native_id
            )
            session.add(db_submission)
            session.commit()

            # Submission state should reflect publication status.
            submission, _ = load(self.submission.submission_id)
            self.assertEqual(submission.status, submission.PUBLISHED,
                             "Submission should have published status.")
            self.assertEqual(submission.arxiv_id, "1901.00123",
                             "arXiv paper ID should be set")
            self.assertFalse(submission.active,
                             "Published submission should no longer be active")

    def test_publication_status_is_reflected_after_files_expire(self):
        """The submission has been published/announced, and files expired."""
        with self.app.app_context():
            session = classic.current_session()

            # Publication agent publishes the paper.
            db_submission = session.query(classic.models.Submission)\
                .get(self.submission.submission_id)
            db_submission.status = db_submission.DELETED_PUBLISHED
            dated = (datetime.now() - datetime.utcfromtimestamp(0))
            primary = self.submission.primary_classification.category
            db_submission.document = classic.models.Document(
                document_id=1,
                paper_id='1901.00123',
                title=self.submission.metadata.title,
                authors=self.submission.metadata.authors_display,
                dated=dated.total_seconds(),
                primary_subject_class=primary,
                created=datetime.now(),
                submitter_email=self.submission.creator.email,
                submitter_id=self.submission.creator.native_id
            )
            session.add(db_submission)
            session.commit()

            # Submission state should reflect publication status.
            submission, _ = load(self.submission.submission_id)
            self.assertEqual(submission.status, submission.PUBLISHED,
                             "Submission should have published status.")
            self.assertEqual(submission.arxiv_id, "1901.00123",
                             "arXiv paper ID should be set")
            self.assertFalse(submission.active,
                             "Published submission should no longer be active")

    def test_scheduled_status_is_reflected(self):
        """The submission has been scheduled for publication today."""
        with self.app.app_context():
            session = classic.current_session()

            # Publication agent publishes the paper.
            db_submission = session.query(classic.models.Submission)\
                .get(self.submission.submission_id)
            db_submission.status = db_submission.PROCESSING
            session.add(db_submission)
            session.commit()

            # Submission state should reflect scheduled status.
            submission, _ = load(self.submission.submission_id)
            self.assertEqual(submission.status, submission.SCHEDULED,
                             "Submission should have scheduled status.")

    def test_scheduled_status_is_reflected_processing_submission(self):
        """The submission has been scheduled for publication today."""
        with self.app.app_context():
            session = classic.current_session()

            # Publication agent publishes the paper.
            db_submission = session.query(classic.models.Submission)\
                .get(self.submission.submission_id)
            db_submission.status = db_submission.PROCESSING_SUBMISSION
            session.add(db_submission)
            session.commit()

            # Submission state should reflect scheduled status.
            submission, _ = load(self.submission.submission_id)
            self.assertEqual(submission.status, submission.SCHEDULED,
                             "Submission should have scheduled status.")

    def test_scheduled_status_is_reflected_prior_to_announcement(self):
        """The submission is being published; not yet announced."""
        with self.app.app_context():
            session = classic.current_session()

            # Publication agent publishes the paper.
            db_submission = session.query(classic.models.Submission)\
                .get(self.submission.submission_id)
            db_submission.status = db_submission.NEEDS_EMAIL
            session.add(db_submission)
            session.commit()

            # Submission state should reflect scheduled status.
            submission, _ = load(self.submission.submission_id)
            self.assertEqual(submission.status, submission.SCHEDULED,
                             "Submission should have scheduled status.")

    def test_scheduled_tomorrow_status_is_reflected(self):
        """The submission has been scheduled for publication tomorrow."""
        with self.app.app_context():
            session = classic.current_session()

            # Publication agent publishes the paper.
            db_submission = session.query(classic.models.Submission)\
                .get(self.submission.submission_id)
            db_submission.status = db_submission.NEXT_PUBLISH_DAY
            session.add(db_submission)
            session.commit()

            # Submission state should reflect scheduled status.
            submission, _ = load(self.submission.submission_id)
            self.assertEqual(submission.status, submission.SCHEDULED,
                             "Submission should be scheduled for tomorrow.")

    def test_publication_failed(self):
        """The submission was not published successfully."""
        with self.app.app_context():
            session = classic.current_session()

            # Publication agent publishes the paper.
            db_submission = session.query(classic.models.Submission)\
                .get(self.submission.submission_id)
            db_submission.status = db_submission.ERROR_STATE
            session.add(db_submission)
            session.commit()

            # Submission state should reflect scheduled status.
            submission, _ = load(self.submission.submission_id)
            self.assertEqual(submission.status, submission.ERROR,
                             "Submission should have error status.")

    def test_deleted(self):
        """The submission was deleted by the classic system."""
        with self.app.app_context():
            session = classic.current_session()

            for classic_status in classic.models.Submission.DELETED:
                # Publication agent publishes the paper.
                db_submission = session.query(classic.models.Submission)\
                    .get(self.submission.submission_id)
                db_submission.status = classic_status
                session.add(db_submission)
                session.commit()

                # Submission state should reflect scheduled status.
                submission, _ = load(self.submission.submission_id)
                self.assertEqual(submission.status, submission.DELETED,
                                 "Submission should have deleted status.")

    def test_deleted_in_ng(self):
        """The submission was deleted in this package."""
        with self.app.app_context():
            session = classic.current_session()
            self.submission, _ = save(
                RemoveSubmission(creator=self.submitter),
                submission_id=self.submission.submission_id
            )

            db_submission = session.query(classic.models.Submission)\
                .get(self.submission.submission_id)
            self.assertEqual(db_submission.status,
                             classic.models.Submission.DELETED_USER)<|MERGE_RESOLUTION|>--- conflicted
+++ resolved
@@ -403,14 +403,8 @@
         """User has started a replacement submission."""
         with self.app.app_context():
             submission_to_replace, _ = load(self.submission.submission_id)
-<<<<<<< HEAD
-            creation_event = CreateSubmission(creator=self.submitter,
-                                              related=submission_to_replace)
-            replacement, _ = save(creation_event)
-=======
             creation_event = CreateSubmissionVersion(creator=self.submitter)
             replacement, _ = save(creation_event, submission_id=self.submission.submission_id)
->>>>>>> 36830433
 
         with self.app.app_context():
             replacement, _ = load(replacement.submission_id)
@@ -543,10 +537,7 @@
                 submitter_email=self.submission.creator.email,
                 submitter_id=self.submission.creator.native_id
             )
-<<<<<<< HEAD
-=======
             db_submission.doc_paper_id = '1901.00123'
->>>>>>> 36830433
             session.add(db_submission)
             session.commit()
 
@@ -558,23 +549,6 @@
     def test_jref(self):
         """User has started a JREF submission."""
         with self.app.app_context():
-<<<<<<< HEAD
-            submission_to_jref, _ = load(self.submission.submission_id)
-            creation_event = AddJREFToExistingSubmission(
-                creator=self.submitter,
-                related=submission_to_jref,
-                doi='10.01234/56789',
-                journal_ref='Foo Rev 1, 2 (1903)'
-            )
-            jref_submission, _ = save(creation_event)
-
-        with self.app.app_context():
-            jref_submission, _ = load(jref_submission.submission_id)
-
-            session = classic.current_session()
-            db_jref = session.query(classic.models.Submission) \
-                .get(jref_submission.submission_id)
-=======
             session = classic.current_session()
             submission_to_jref, _ = load(self.submission.submission_id)
             event = SetJournalReference(
@@ -591,7 +565,6 @@
                 .filter(classic.models.Submission.doc_paper_id == jref_submission.arxiv_id) \
                 .order_by(classic.models.Submission.submission_id.desc()) \
                 .first()
->>>>>>> 36830433
 
         # Verify that the round-trip on the replacement submission worked as
         # expected.
