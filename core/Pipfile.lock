--- conflicted
+++ resolved
@@ -1,11 +1,7 @@
 {
     "_meta": {
         "hash": {
-<<<<<<< HEAD
-            "sha256": "1b73b2a360edb39d6af14de9f684055eabc2ef318db8b9a5ac86a446f0619c70"
-=======
             "sha256": "9d009a06e4671318da780065a42f4198399ded06fdd25b65f9cca24595006cb9"
->>>>>>> e34dd737
         },
         "pipfile-spec": 6,
         "requires": {},
@@ -35,7 +31,6 @@
         },
         "boto3": {
             "hashes": [
-<<<<<<< HEAD
                 "sha256:63cd957ba663f5c10ff48ed904575eaa701314f79f18dbc59bd050311cd5f809",
                 "sha256:d1338582bc58741f54bd6b43488de6097a82ea45cebed0a3fd936981eadbb3a5"
             ],
@@ -47,19 +42,6 @@
                 "sha256:5b01a16f02c3da55068b3aacfa1c37dd8e17141551e1702424b38dd21fa1c792"
             ],
             "version": "==1.12.86"
-=======
-                "sha256:09d1ae44f15659e425b7526de452bfa3840e12dd3e08dd0b067a78f619e997b5",
-                "sha256:88233f9bdc1e6ee58c9489cef6c573bf7e660acfcc1597bc3ff765a065e1a0f0"
-            ],
-            "version": "==1.9.68"
-        },
-        "botocore": {
-            "hashes": [
-                "sha256:7fd7954f19a49c9794bed696c801f3dfd7bdde306d17c9bb9fb0c069e6b42e5a",
-                "sha256:f6dc444ca92f33e1a3129e39b2c6d9941e4931fda3f3aff02fe82290013ef2d0"
-            ],
-            "version": "==1.12.68"
->>>>>>> e34dd737
         },
         "click": {
             "hashes": [
